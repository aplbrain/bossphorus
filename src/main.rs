--- conflicted
+++ resolved
@@ -233,19 +233,12 @@
     let mgr = rocket.state::<config::UsageManager>();
     let tracking: bool = match mgr {
         None => false,
-<<<<<<< HEAD
-        Some(mgr_type) => match usage_manager::get_manager_type(&mgr_type.0) {
-            UsageManagerType::None => false,
-            _ => {
-                usage_manager::run();
-=======
         Some(mgr_type) => {
             let kind = usage_manager::get_manager_type(&mgr_type.0);
             if let UsageManagerType::None = kind {
                 false
             } else {
                 usage_manager::run(kind);
->>>>>>> 7d84e10d
                 true
             }
         },
